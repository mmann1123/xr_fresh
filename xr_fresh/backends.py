import logging
from dask.distributed import Client, LocalCluster
from multiprocessing import cpu_count
import os

# Configure logging
logging.basicConfig(level=logging.INFO)
logger = logging.getLogger(__name__)

<<<<<<< HEAD
class Cluster:
    """
    Wrapper for Dask clients providing cluster management functionality.
=======
class Cluster(object):
    """
    Wrapper for ``dask`` clients
    Best practices:
       "By "node" people typically mean a physical or virtual machine. That node can run several programs or processes
        at once (much like how my computer can run a web browser and text editor at once). Each process can parallelize
        within itself with many threads. Processes have isolated memory environments, meaning that sharing data within
        a process is free, while sharing data between processes is expensive.
        Typically things work best on larger nodes (like 36 cores) if you cut them up into a few processes, each of
        which have several threads. You want the number of processes times the number of threads to equal the number
        of cores. So for example you might do something like the following for a 36 core machine:
            Four processes with nine threads each
            Twelve processes with three threads each
            One process with thirty-six threads
        Typically one decides between these choices based on the workload. The difference here is due to Python's
        Global Interpreter Lock, which limits parallelism for some kinds of data. If you are working mostly with
        Numpy, Pandas, Scikit-Learn, or other numerical programming libraries in Python then you don't need to worry
        about the GIL, and you probably want to prefer few processes with many threads each. This helps because it
        allows data to move freely between your cores because it all lives in the same process. However, if you're
        doing mostly Pure Python programming, like dealing with text data, dictionaries/lists/sets, and doing most of
        your computation in tight Python for loops then you'll want to prefer having many processes with few threads
        each. This incurs extra communication costs, but lets you bypass the GIL.
        In short, if you're using mostly numpy/pandas-style data, try to get at least eight threads or so in a process.
        Otherwise, maybe go for only two threads in a process."
        --MRocklin (https://stackoverflow.com/questions/51099685/best-practices-in-setting-number-of-dask-workers)
    Examples:
        >>> # I/O-heavy task with 8 nodes
        >>> cluster = Cluster(n_workers=4,
        >>>                   threads_per_worker=2,
        >>>                   scheduler_port=0,
        >>>                   processes=False)
        >>>
        >>> # Task with little need of the GIL with 16 nodes
        >>> cluster = Cluster(n_workers=1,
        >>>                   threads_per_worker=8,
        >>>                   scheduler_port=0,
        >>>                   processes=False)


       When do I use workers versus threads? This probably depends on the problem being executed. If the computation
       task is mainly performing many reads at the chunk level (i.e., I/O bound) and the chunk-level process is
       relatively simple (i.e., the worker is not spending much time on each chunk) or the process can release the GIL,
       more n_threads might be more efficient. If the chunk-level computation is complex (i.e., CPU bound) and is the
       main bottleneck, more n_workers might be more efficient. See Dask single-machine for more details about threads
       vs. processes.

>>>>>>> ea466ba0
    """

    def __init__(self, **kwargs):
        """
        Initialize the Cluster object with the specified keyword arguments.
        """
        # Validate parameters
        if 'n_workers' in kwargs and kwargs['n_workers'] < 0:
            raise ValueError("The number of workers must be non-negative.")

        self.kwargs = kwargs
        self.cluster = None
        self.client = None


<<<<<<< HEAD
    def __enter__(self):
        return self

    def __exit__(self, exc_type, exc_value, traceback):
        self.close()

    def start(self):
        """
        Start a Dask cluster for general computation.
        """
        try:
            self.cluster = LocalCluster(**self.kwargs)
            self.client = Client(self.cluster)
            logger.info(f'Cluster started: {self.client}')
        except Exception as e:
            logger.error(f'Failed to start cluster: {e}')
            raise RuntimeError("Error starting cluster") from e

    def start_small_object(self):
        """
        Start a Dask cluster optimized for small object computations.
        """
        try:
            self.cluster = LocalCluster(n_workers=3,
                                        threads_per_worker=int(cpu_count() / 3),
                                        processes=False,
                                        **self.kwargs)
            self.client = Client(self.cluster)
            logger.info(f'Cluster started for small object computations: {self.client}')
        except Exception as e:
            logger.error(f'Failed to start cluster for small object computations: {e}')
            raise RuntimeError("Error starting cluster for small object computations") from e

    def start_large_object(self):
        """
        Start a Dask cluster optimized for large object computations.
        """
        try:
            # Setup environment variables for the number of threads per worker
            os.environ['OMP_NUM_THREADS'] = '1'
            os.environ['MKL_NUM_THREADS'] = '1'
            os.environ['OPENBLAS_NUM_THREADS'] = '1'
            
            self.cluster = LocalCluster(
                n_workers=1,
                threads_per_worker=int(cpu_count()),
                processes=False,
                **self.kwargs
            )
            self.client = Client(self.cluster)
            logger.info(f'Cluster started for large object computations: {self.client}')
        except Exception as e:
            logger.error(f'Failed to start cluster for large object computations: {e}')
            raise RuntimeError("Error starting cluster for large object computations") from e

    def start_large_IO_object(self):
        """
        Start a Dask cluster optimized for large I/O-bound computations.
        """
        try:
            # Setup environment variables for the number of threads per worker
            os.environ['OMP_NUM_THREADS'] = '1'
            os.environ['MKL_NUM_THREADS'] = '1'
            os.environ['OPENBLAS_NUM_THREADS'] = '1'
            
            self.cluster = LocalCluster(
                n_workers=1,
                threads_per_worker=2,  # Optimized for I/O-bound tasks
                processes=False,
                **self.kwargs
            )
            self.client = Client(self.cluster)
            logger.info(f'Cluster started for large I/O-bound computations: {self.client}')
        except Exception as e:
            logger.error(f'Failed to start cluster for large I/O-bound computations: {e}')
            raise RuntimeError("Error starting cluster for large I/O-bound computations") from e
=======
        self.cluster = LocalCluster(**self.kwargs)
        self.client = Client(self.cluster)
        print(self.client)
        print("go to http://localhost:8787/status for dask dashboard")

    def start_small_object(self):
        self.cluster = LocalCluster(
            n_workers=3,
            threads_per_worker=int(cpu_count() / 3),
            processes=False,
            **self.kwargs
        )
        self.client = Client(self.cluster)
        self.type = "small_object"

        print(self.client)
        print("go to http://localhost:8787/status for dask dashboard")
        # should set persist() for data object

    def start_large_object(self):
        """Using few processes and many threads per process is good if you are doing mostly
        numeric workloads, such as are common in Numpy, Pandas, and Scikit-Learn code,
        which is not affected by Python's Global Interpreter Lock (GIL).
        Rasterio also releases GIL https://rasterio.readthedocs.io/en/latest/topics/concurrency.html
        """

        os.system("export OMP_NUM_THREADS=1")
        os.system("export MKL_NUM_THREADS=1")
        os.system("export OPENBLAS_NUM_THREADS=1")

        self.cluster = LocalCluster(
            n_workers=1,
            threads_per_worker=int(cpu_count()),
            processes=False,
            **self.kwargs
        )
        self.client = Client(self.cluster)
        self.type = "large_object"

        print(self.client)
        print("go to http://localhost:8787/status for dask dashboard")

    def start_large_IO_object(self):
        """Using few processes and many threads per process is good if you are doing mostly
        numeric workloads, such as are common in Numpy, Pandas, and Scikit-Learn code,
        which is not affected by Python's Global Interpreter Lock (GIL).
        Rasterio also releases GIL https://rasterio.readthedocs.io/en/latest/topics/concurrency.html
        """

        os.system("export OMP_NUM_THREADS=1")
        os.system("export MKL_NUM_THREADS=1")
        os.system("export OPENBLAS_NUM_THREADS=1")

        self.cluster = LocalCluster(
            n_workers=3, threads_per_worker=2, processes=True, **self.kwargs
        )
        self.client = Client(self.cluster)
        self.type = "large_IO_object"

        print(self.client)
        print("go to http://localhost:8787/status for dask dashboard")
>>>>>>> ea466ba0

    def restart(self):
        """
        Restart the Dask client.
        """
        try:
            original_client = self.client
            self.client.close()
            self.client = Client(self.cluster)  # Create a new client
            logger.info(f'Client restarted: {self.client}')
            #self.assertNotEqual(self.client, original_client)  # Ensure the client is different
        except Exception as e:
            logger.error(f'Failed to restart client: {e}')
            raise

    def close(self):
        """
        Close the Dask client and cluster resources.
        """
        try:
            if self.client:
                self.client.close()
            if self.cluster:
                self.cluster.close()
            self.client = None
            self.cluster = None
            logger.info('Cluster closed successfully.')
        except Exception as e:
            logger.error(f'Failed to close cluster: {e}')
            raise RuntimeError("Error closing cluster") from e<|MERGE_RESOLUTION|>--- conflicted
+++ resolved
@@ -7,58 +7,9 @@
 logging.basicConfig(level=logging.INFO)
 logger = logging.getLogger(__name__)
 
-<<<<<<< HEAD
 class Cluster:
     """
     Wrapper for Dask clients providing cluster management functionality.
-=======
-class Cluster(object):
-    """
-    Wrapper for ``dask`` clients
-    Best practices:
-       "By "node" people typically mean a physical or virtual machine. That node can run several programs or processes
-        at once (much like how my computer can run a web browser and text editor at once). Each process can parallelize
-        within itself with many threads. Processes have isolated memory environments, meaning that sharing data within
-        a process is free, while sharing data between processes is expensive.
-        Typically things work best on larger nodes (like 36 cores) if you cut them up into a few processes, each of
-        which have several threads. You want the number of processes times the number of threads to equal the number
-        of cores. So for example you might do something like the following for a 36 core machine:
-            Four processes with nine threads each
-            Twelve processes with three threads each
-            One process with thirty-six threads
-        Typically one decides between these choices based on the workload. The difference here is due to Python's
-        Global Interpreter Lock, which limits parallelism for some kinds of data. If you are working mostly with
-        Numpy, Pandas, Scikit-Learn, or other numerical programming libraries in Python then you don't need to worry
-        about the GIL, and you probably want to prefer few processes with many threads each. This helps because it
-        allows data to move freely between your cores because it all lives in the same process. However, if you're
-        doing mostly Pure Python programming, like dealing with text data, dictionaries/lists/sets, and doing most of
-        your computation in tight Python for loops then you'll want to prefer having many processes with few threads
-        each. This incurs extra communication costs, but lets you bypass the GIL.
-        In short, if you're using mostly numpy/pandas-style data, try to get at least eight threads or so in a process.
-        Otherwise, maybe go for only two threads in a process."
-        --MRocklin (https://stackoverflow.com/questions/51099685/best-practices-in-setting-number-of-dask-workers)
-    Examples:
-        >>> # I/O-heavy task with 8 nodes
-        >>> cluster = Cluster(n_workers=4,
-        >>>                   threads_per_worker=2,
-        >>>                   scheduler_port=0,
-        >>>                   processes=False)
-        >>>
-        >>> # Task with little need of the GIL with 16 nodes
-        >>> cluster = Cluster(n_workers=1,
-        >>>                   threads_per_worker=8,
-        >>>                   scheduler_port=0,
-        >>>                   processes=False)
-
-
-       When do I use workers versus threads? This probably depends on the problem being executed. If the computation
-       task is mainly performing many reads at the chunk level (i.e., I/O bound) and the chunk-level process is
-       relatively simple (i.e., the worker is not spending much time on each chunk) or the process can release the GIL,
-       more n_threads might be more efficient. If the chunk-level computation is complex (i.e., CPU bound) and is the
-       main bottleneck, more n_workers might be more efficient. See Dask single-machine for more details about threads
-       vs. processes.
-
->>>>>>> ea466ba0
     """
 
     def __init__(self, **kwargs):
@@ -73,8 +24,6 @@
         self.cluster = None
         self.client = None
 
-
-<<<<<<< HEAD
     def __enter__(self):
         return self
 
@@ -151,69 +100,7 @@
         except Exception as e:
             logger.error(f'Failed to start cluster for large I/O-bound computations: {e}')
             raise RuntimeError("Error starting cluster for large I/O-bound computations") from e
-=======
-        self.cluster = LocalCluster(**self.kwargs)
-        self.client = Client(self.cluster)
-        print(self.client)
-        print("go to http://localhost:8787/status for dask dashboard")
 
-    def start_small_object(self):
-        self.cluster = LocalCluster(
-            n_workers=3,
-            threads_per_worker=int(cpu_count() / 3),
-            processes=False,
-            **self.kwargs
-        )
-        self.client = Client(self.cluster)
-        self.type = "small_object"
-
-        print(self.client)
-        print("go to http://localhost:8787/status for dask dashboard")
-        # should set persist() for data object
-
-    def start_large_object(self):
-        """Using few processes and many threads per process is good if you are doing mostly
-        numeric workloads, such as are common in Numpy, Pandas, and Scikit-Learn code,
-        which is not affected by Python's Global Interpreter Lock (GIL).
-        Rasterio also releases GIL https://rasterio.readthedocs.io/en/latest/topics/concurrency.html
-        """
-
-        os.system("export OMP_NUM_THREADS=1")
-        os.system("export MKL_NUM_THREADS=1")
-        os.system("export OPENBLAS_NUM_THREADS=1")
-
-        self.cluster = LocalCluster(
-            n_workers=1,
-            threads_per_worker=int(cpu_count()),
-            processes=False,
-            **self.kwargs
-        )
-        self.client = Client(self.cluster)
-        self.type = "large_object"
-
-        print(self.client)
-        print("go to http://localhost:8787/status for dask dashboard")
-
-    def start_large_IO_object(self):
-        """Using few processes and many threads per process is good if you are doing mostly
-        numeric workloads, such as are common in Numpy, Pandas, and Scikit-Learn code,
-        which is not affected by Python's Global Interpreter Lock (GIL).
-        Rasterio also releases GIL https://rasterio.readthedocs.io/en/latest/topics/concurrency.html
-        """
-
-        os.system("export OMP_NUM_THREADS=1")
-        os.system("export MKL_NUM_THREADS=1")
-        os.system("export OPENBLAS_NUM_THREADS=1")
-
-        self.cluster = LocalCluster(
-            n_workers=3, threads_per_worker=2, processes=True, **self.kwargs
-        )
-        self.client = Client(self.cluster)
-        self.type = "large_IO_object"
-
-        print(self.client)
-        print("go to http://localhost:8787/status for dask dashboard")
->>>>>>> ea466ba0
 
     def restart(self):
         """
@@ -243,4 +130,4 @@
             logger.info('Cluster closed successfully.')
         except Exception as e:
             logger.error(f'Failed to close cluster: {e}')
-            raise RuntimeError("Error closing cluster") from e+            raise RuntimeError("Error closing cluster") from e
